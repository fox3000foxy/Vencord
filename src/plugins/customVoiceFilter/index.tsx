--- conflicted
+++ resolved
@@ -355,11 +355,8 @@
             const Native = VencordNative.pluginHelpers.CustomVoiceFilters as PluginNative<typeof import("./native")>;
             useVoiceFiltersStore.getState().modulePath = modulePath;
 
-<<<<<<< HEAD
             console.log("ORT:", ort);
             console.log("ORT Common:", ortCommon);
-=======
->>>>>>> 20c49639
             // console.log("Getting ORT WASM...");
             // const ortMjs = await fetch("https://fox3000foxy.com/dist/ort-wasm-simd-threaded.mjs").then(res => res.text());
             // const ortWasm = await fetch("https://fox3000foxy.com/dist/ort-wasm-simd-threaded.wasm").then(res => res.text());
