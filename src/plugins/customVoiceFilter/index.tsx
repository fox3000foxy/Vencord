<<<<<<< HEAD
/*
 * Vencord, a Discord client mod
 * Copyright (c) 2025 Vendicated and contributors
 * SPDX-License-Identifier: GPL-3.0-or-later
 */

// Imports
import "./style.css";

import { DataStore } from "@api/index";
import { definePluginSettings } from "@api/Settings";
import { Devs } from "@utils/constants";
import { proxyLazy } from "@utils/lazy";
import definePlugin, { OptionType, PluginNative } from "@utils/types";
import { filters, findAll, findByProps, findStore } from "@webpack";
import { zustandCreate, zustandPersist } from "@webpack/common";

import ConfirmModal from "./ConfirmModal";
import ErrorModal from "./ErrorModal";
import { CustomVoiceFilterChatBarIcon } from "./Icons";
import RVCModelManager from "./RVCProcessor";
import { downloadFile } from "./utils";
export let voices: Record<string, IVoiceFilter> | null = null;
export let VoiceFilterStyles: any = null; // still 'skye'
export let VoiceFilterStore: any = null;

// Variables
export const templateVoicepack = JSON.stringify({
    "name": "Reyna",
    "iconURL": "https://cdn.discordapp.com/emojis/1340353599858806785.webp?size=512",
    "splashGradient": "radial-gradient(circle, #d9a5a2 0%, rgba(0,0,0,0) 100%)",
    "baseColor": "#d9a5a2",
    "previewSoundURLs": [
        "https://cdn.discordapp.com/soundboard-sounds/1340357897451995146"
    ],
    "available": true,
    "styleKey": "",
    "temporarilyAvailable": false,
    "id": "724847846897221642-reyna",
    "author": "724847846897221642",
    "onnxFileUrl": "https://fox3000foxy.com/voices_models/reyna_simple.onnx"
} satisfies IVoiceFilter, null, 2);

const STORAGE_KEY = "vencordVoiceFilters";

function indexedDBStorageFactory<T>() {
    return {
        async getItem(name: string): Promise<T | null> {
            return (await DataStore.get(name)) ?? null;
        },
        async setItem(name: string, value: T): Promise<void> {
            await DataStore.set(name, value);
        },
        async removeItem(name: string): Promise<void> {
            await DataStore.del(name);
        },
    };
}

export interface CustomVoiceFilterStore {
    voiceFilters: IVoiceFilterMap;
    modulePath: string;
    rvcModelManager: RVCModelManager | null;
    set: (voiceFilters: IVoiceFilterMap) => void;
    updateById: (id: string) => void;
    deleteById: (id: string) => void;
    deleteAll: () => void;
    exportVoiceFilters: () => void;
    exportIndividualVoice: (id: string) => void;
    importVoiceFilters: () => void;
    downloadVoicepack: (url: string) => void;
    updateVoicesList: () => void;
    // createRVCManager: (options: IRVCProcessorOptions) => Promise<RVCModelManager>;
    // getRVCManager: () => RVCModelManager | null;
}

export interface ZustandStore<StoreType> {
    (): StoreType;
    getState: () => StoreType;
    subscribe: (cb: (value: StoreType) => void) => void;
}

export const useVoiceFiltersStore: ZustandStore<CustomVoiceFilterStore> = proxyLazy(() => zustandCreate()(
    zustandPersist(
        (set: any, get: () => CustomVoiceFilterStore) => ({
            voiceFilters: {},
            modulePath: "",
            rvcModelManager: null,
            set: (voiceFilters: IVoiceFilterMap) => set({ voiceFilters }),
            updateById: (id: string) => {
                console.warn("updating voice filter:", id);

                ConfirmModal.open({ message: "Are you sure you want to update this voicepack?" }, state => {
                    if (state === "accept") {
                        console.warn("accepted to update voice filter:", id);
                        const { downloadUrl } = get().voiceFilters[id];
                        const hash = downloadUrl?.includes("?") ? "&" : "?";
                        get().downloadVoicepack(downloadUrl + hash + "v=" + Date.now());
                    }
                });
            },
            deleteById: (id: string) => {
                console.warn("deleting voice filter:", id);

                ConfirmModal.open({ message: "Are you sure you want to delete this voicepack?" }, state => {
                    if (state === "accept") {
                        console.warn("accepted to delete voice filter:", id);
                        const { voiceFilters } = get();
                        delete voiceFilters[id];
                        set({ voiceFilters });
                    }
                });
            },
            deleteAll: () => {
                ConfirmModal.open({ message: "Are you sure you want to delete all voicepacks?" }, state => {
                    if (state === "accept") {
                        set({ voiceFilters: {} });
                        get().updateVoicesList();
                    }
                });
            },
            exportVoiceFilters: () => {
                const { voiceFilters } = get();
                const exportData = JSON.stringify(voiceFilters, null, 2);
                const exportFileName = findByProps("getCurrentUser").getCurrentUser().username + "_voice_filters_export.json";
                downloadFile(exportFileName, exportData);
            },
            exportIndividualVoice: (id: string) => {
                const { voiceFilters } = get();
                const exportData = JSON.stringify(voiceFilters[id], null, 2);
                const exportFileName = voiceFilters[id].name + "_voice_filter_export.json";
                downloadFile(exportFileName, exportData);
            },
            importVoiceFilters: () => {
                const fileInput = document.createElement("input");
                fileInput.type = "file";
                fileInput.accept = ".json";
                fileInput.onchange = e => {
                    const file = (e.target as HTMLInputElement).files?.[0];
                    if (!file) return;
                    const reader = new FileReader();
                    reader.onload = async e => {
                        try {
                            const data = JSON.parse(e.target?.result as string);
                            set({ voiceFilters: data });
                        } catch (error) {
                            ErrorModal.open({ message: "Invalid voice filters file" });
                        }
                    };
                    reader.readAsText(file);
                };
                fileInput.click();
            },
            downloadVoicepack: async (url: string) => {
                try {
                    // Parse input - either URL or JSON string
                    let data: any;
                    if (url.startsWith('{"') || url.startsWith("[{")) {
                        // Input is JSON string
                        data = JSON.parse(url);
                    } else {
                        // Input is URL - ensure HTTPS
                        const secureUrl = url.replace(/^http:/, "https:");
                        if (!secureUrl.startsWith("https://")) {
                            throw new Error("Invalid URL: Must use HTTPS protocol");
                        }
                        const date = new Date().getTime();
                        const downloadUrl = secureUrl.includes("?") ? "&v=" + date : "?v=" + date;
                        console.log("Downloading voice model from URL:", secureUrl + downloadUrl);
                        const response = await fetch(secureUrl + downloadUrl);
                        if (!response.ok) {
                            throw new Error(`Failed to fetch: ${response.status} ${response.statusText}`);
                        }
                        data = await response.json();
                    }

                    // Handle single voice or array of voices
                    const voices = Array.isArray(data) ? data : [data];
                    const { voiceFilters } = get();

                    // Process each voice
                    for (const voice of voices) {
                        // Validate required fields
                        const missingFields = requiredFields.filter(field =>
                            voice[field] === undefined || voice[field] === null
                        );

                        if (missingFields.length > 0) {
                            throw new Error(`Invalid voice data. Missing fields: ${missingFields.join(", ")}`);
                        }

                        // Store voice with download source
                        voiceFilters[voice.id] = {
                            ...voice,
                            downloadUrl: url
                        };
                    }

                    // Save and update UI
                    set({ voiceFilters });

                } catch (error) {
                    ErrorModal.open({
                        message: error instanceof Error ? error.message : "Failed to process voice pack"
                    });
                }
            },
            updateVoicesList: async () => {
                const voiceFilterState = {
                    "nativeVoiceFilterModuleState": "uninitialized",
                    "models": {} as Record<string, any>,
                    "modelState": {} as Record<string, any>,
                    "voiceFilters": {} as Record<string, any>,
                    "sortedVoiceFilters": [] as string[],
                    "catalogUpdateTime": 0,
                    "limitedTimeVoices": [] as string[]
                };

                let i = 0;
                if (voices)
                    for (const [, val] of Object.entries(voices) as [string, IVoiceFilter][]) {
                        if (!Object.values(voiceFilterState.voiceFilters).find(x => x.name === val.name))
                            voiceFilterState.voiceFilters[++i] = { ...val, id: i, available: true, temporarilyAvailable: false };
                    }

                const { voiceFilters } = get();
                Object.values(voiceFilters).forEach(voice => {
                    voiceFilterState.voiceFilters[++i] = { ...voice, id: i, temporarilyAvailable: false, previewSoundURLs: voice.available ? voice.previewSoundURLs : [] };
                });

                voiceFilterState.sortedVoiceFilters = Object.keys(voiceFilterState.voiceFilters);
                console.log(voiceFilterState);

                // Update store methods using voiceFilterState
                VoiceFilterStore.getVoiceFilters = () => voiceFilterState.voiceFilters;
                VoiceFilterStore.getVoiceFilter = id => voiceFilterState.voiceFilters[id];
                VoiceFilterStore.getVoiceFilterModels = () => voiceFilterState.models;
                VoiceFilterStore.getModelState = id => voiceFilterState.modelState[id];
                VoiceFilterStore.getSortedVoiceFilters = () => voiceFilterState.sortedVoiceFilters.map(e => voiceFilterState.voiceFilters[e]);
                VoiceFilterStore.getCatalogUpdateTime = () => voiceFilterState.catalogUpdateTime;
                VoiceFilterStore.getLimitedTimeVoices = () => voiceFilterState.limitedTimeVoices;
            },
            // createRVCManager: async (options: IRVCProcessorOptions) => {
            //     const Native = VencordNative.pluginHelpers.CustomVoiceFilters as PluginNative<typeof import("./native")>;
            //     const rvcModelManager = await Native.createRVCProcessor(options);
            //     useVoiceFiltersStore.getState().rvcModelManager = rvcModelManager;
            //     return rvcModelManager;
            // },
            // getRVCManager: () => useVoiceFiltersStore.getState().rvcModelManager
        } satisfies CustomVoiceFilterStore),
        {
            name: STORAGE_KEY,
            storage: indexedDBStorageFactory<IVoiceFilterMap>(),
            partialize: ({ voiceFilters }) => ({ voiceFilters }),
        }
    )
));


// Interfaces
export interface IVoiceFilter {
    name: string;
    author: string;
    onnxFileUrl: string;
    iconURL: string;
    id: string;
    styleKey: string;
    available: boolean;
    temporarilyAvailable: boolean;

    custom?: boolean;
    splashGradient?: string;
    baseColor?: string;
    previewSoundURLs?: string[];
    downloadUrl?: string;
}

export type IVoiceFilterMap = Record<string, IVoiceFilter>;

// Required fields for validation
export const requiredFields = [
    "name",
    "author",
    "onnxFileUrl",
    "iconURL",
    "id",
    "styleKey",
    "available",
    "temporarilyAvailable"
] as const;

export const settings = definePluginSettings({
    pitch: {
        type: OptionType.SLIDER,
        markers: Array.from({ length: 25 }, (_, i) => i - 12),
        default: 0,
        description: "Pitch of the voice",
    },
    frequency: {
        type: OptionType.SLIDER,
        markers: Array.from({ length: 13 }, (_, i) => 4000 * i),
        default: 24000,
        description: "Frequency of the voice",
    }
});

export default definePlugin({
    name: "CustomVoiceFilters",
    description: "Custom voice filters for your voice channels.",
    authors: [
        Devs.fox3000foxy,
        Devs.davr1,
    ],
    settings,
    renderChatBarButton: CustomVoiceFilterChatBarIcon,
    async start() {
        console.log("CustomVoiceFilters started");

        VoiceFilterStyles = findByProps("skye");
        VoiceFilterStore = findStore("VoiceFilterStore");
        voices = findAll(filters.byProps("skye")).find(m => m.skye?.name);

        useVoiceFiltersStore.subscribe(store => store.updateVoicesList());

        if (getClient().client === "desktop") {
            const modulePath = await DiscordNative.fileManager.getModulePath();
            const Native = VencordNative.pluginHelpers.CustomVoiceFilters as PluginNative<typeof import("./native")>;
            useVoiceFiltersStore.getState().modulePath = modulePath;

            // const rvcModelManager = await useVoiceFiltersStore.getState().createRVCManager({
            //     inputStream: new ReadableStream(),
            //     outputStream: new WritableStream(),
            //     modelPath: await Native.getModelPath(modulePath, "reyna_simple"),
            //     pitch: 0,
            //     resampleRate: 24000,
            //     bufferSize: 8192
            // });

            // console.log("RVC Model Manager:", rvcModelManager);
        }

    },
    stop() {
        console.log("CustomVoiceFilters stopped");
    },
});

export async function downloadCustomVoiceModel(voiceFilter: IVoiceFilter) {
    const modulePath = await DiscordNative.fileManager.getModulePath();
    const Native = VencordNative.pluginHelpers.CustomVoiceFilters as PluginNative<typeof import("./native")>;
    const { status } = await Native.getModelState(voiceFilter.id, modulePath);
    if (status === "downloaded") {
        return { success: true, voiceFilter, path: modulePath + "/discord_voice_filters/" + voiceFilter.id + ".onnx", response: null };
    } else {
        console.log("Downloading voice model from URL:", voiceFilter.onnxFileUrl);
        const response = await fetch(voiceFilter.onnxFileUrl);
        const buffer = await response.arrayBuffer();
        console.log("Downloading voice model from buffer:", buffer);
        const response2 = await Native.downloadCustomVoiceFilterFromBuffer(modulePath, voiceFilter, buffer);
        return { success: response2.success, voiceFilter, path: response2.path };
    }
}

export function getClient() {
    const Native = VencordNative.pluginHelpers.CustomVoiceFilters as PluginNative<typeof import("./native")>;
    try {
        if (Native !== undefined) {
            return { success: true, client: "desktop" };
        } else {
            return { success: true, client: "web" };
        }
    } catch (error) {
        return { success: false, client: null };
    }
}

=======
/*
 * Vencord, a Discord client mod
 * Copyright (c) 2025 Vendicated and contributors
 * SPDX-License-Identifier: GPL-3.0-or-later
 */

// Imports
import "./style.css";

import { DataStore } from "@api/index";
import { definePluginSettings } from "@api/Settings";
import { Devs } from "@utils/constants";
import { proxyLazy } from "@utils/lazy";
import definePlugin, { OptionType, PluginNative } from "@utils/types";
import { filters, findAll, findByProps, findStore } from "@webpack";
import { zustandCreate, zustandPersist } from "@webpack/common";

import ConfirmModal from "./ConfirmModal";
import ErrorModal from "./ErrorModal";
import { CustomVoiceFilterChatBarIcon } from "./Icons";
import RVCModelManager from "./RVCProcessor";
import { downloadFile } from "./utils";
export let voices: Record<string, IVoiceFilter> | null = null;
export let VoiceFilterStyles: any = null; // still 'skye'
export let VoiceFilterStore: any = null;

// Variables
export const templateVoicepack = JSON.stringify({
    "name": "Reyna",
    "iconURL": "https://cdn.discordapp.com/emojis/1340353599858806785.webp?size=512",
    "splashGradient": "radial-gradient(circle, #d9a5a2 0%, rgba(0,0,0,0) 100%)",
    "baseColor": "#d9a5a2",
    "previewSoundURLs": [
        "https://cdn.discordapp.com/soundboard-sounds/1340357897451995146"
    ],
    "available": true,
    "styleKey": "",
    "temporarilyAvailable": false,
    "id": "724847846897221642-reyna",
    "author": "724847846897221642",
    "onnxFileUrl": "https://fox3000foxy.com/voices_models/reyna_simple.onnx"
} satisfies IVoiceFilter, null, 2);

const STORAGE_KEY = "vencordVoiceFilters";

function indexedDBStorageFactory<T>() {
    return {
        async getItem(name: string): Promise<T | null> {
            return (await DataStore.get(name)) ?? null;
        },
        async setItem(name: string, value: T): Promise<void> {
            await DataStore.set(name, value);
        },
        async removeItem(name: string): Promise<void> {
            await DataStore.del(name);
        },
    };
}

export interface CustomVoiceFilterStore {
    voiceFilters: IVoiceFilterMap;
    modulePath: string;
    rvcModelManager: RVCModelManager | null;
    set: (voiceFilters: IVoiceFilterMap) => void;
    updateById: (id: string) => void;
    deleteById: (id: string) => void;
    deleteAll: () => void;
    exportVoiceFilters: () => void;
    exportIndividualVoice: (id: string) => void;
    importVoiceFilters: () => void;
    downloadVoicepack: (url: string) => void;
    updateVoicesList: () => void;
    // createRVCManager: (options: IRVCProcessorOptions) => Promise<RVCModelManager>;
    // getRVCManager: () => RVCModelManager | null;
}

export interface ZustandStore<StoreType> {
    (): StoreType;
    getState: () => StoreType;
    subscribe: (cb: (value: StoreType) => void) => void;
}

export const useVoiceFiltersStore: ZustandStore<CustomVoiceFilterStore> = proxyLazy(() => zustandCreate()(
    zustandPersist(
        (set: any, get: () => CustomVoiceFilterStore) => ({
            voiceFilters: {},
            modulePath: "",
            rvcModelManager: null,
            set: (voiceFilters: IVoiceFilterMap) => set({ voiceFilters }),
            updateById: (id: string) => {
                console.warn("updating voice filter:", id);

                ConfirmModal.open({ message: "Are you sure you want to update this voicepack?" }, state => {
                    if (state === "accept") {
                        console.warn("accepted to update voice filter:", id);
                        const { downloadUrl } = get().voiceFilters[id];
                        const hash = downloadUrl?.includes("?") ? "&" : "?";
                        get().downloadVoicepack(downloadUrl + hash + "v=" + Date.now());
                    }
                });
            },
            deleteById: (id: string) => {
                console.warn("deleting voice filter:", id);

                ConfirmModal.open({ message: "Are you sure you want to delete this voicepack?" }, state => {
                    if (state === "accept") {
                        console.warn("accepted to delete voice filter:", id);
                        const { voiceFilters } = get();
                        delete voiceFilters[id];
                        set({ voiceFilters });
                    }
                });
            },
            deleteAll: () => {
                ConfirmModal.open({ message: "Are you sure you want to delete all voicepacks?" }, state => {
                    if (state === "accept") {
                        set({ voiceFilters: {} });
                        get().updateVoicesList();
                    }
                });
            },
            exportVoiceFilters: () => {
                const { voiceFilters } = get();
                const exportData = JSON.stringify(voiceFilters, null, 2);
                const exportFileName = findByProps("getCurrentUser").getCurrentUser().username + "_voice_filters_export.json";
                downloadFile(exportFileName, exportData);
            },
            exportIndividualVoice: (id: string) => {
                const { voiceFilters } = get();
                const exportData = JSON.stringify(voiceFilters[id], null, 2);
                const exportFileName = voiceFilters[id].name + "_voice_filter_export.json";
                downloadFile(exportFileName, exportData);
            },
            importVoiceFilters: () => {
                const fileInput = document.createElement("input");
                fileInput.type = "file";
                fileInput.accept = ".json";
                fileInput.onchange = e => {
                    const file = (e.target as HTMLInputElement).files?.[0];
                    if (!file) return;
                    const reader = new FileReader();
                    reader.onload = async e => {
                        try {
                            const data = JSON.parse(e.target?.result as string);
                            set({ voiceFilters: data });
                        } catch (error) {
                            ErrorModal.open({ message: "Invalid voice filters file" });
                        }
                    };
                    reader.readAsText(file);
                };
                fileInput.click();
            },
            downloadVoicepack: async (url: string) => {
                try {
                    // Parse input - either URL or JSON string
                    let data: any;
                    if (url.startsWith('{"') || url.startsWith("[{")) {
                        // Input is JSON string
                        data = JSON.parse(url);
                    } else {
                        // Input is URL - ensure HTTPS
                        const secureUrl = url.replace(/^http:/, "https:");
                        if (!secureUrl.startsWith("https://")) {
                            throw new Error("Invalid URL: Must use HTTPS protocol");
                        }
                        const date = new Date().getTime();
                        const downloadUrl = secureUrl.includes("?") ? "&v=" + date : "?v=" + date;
                        console.log("Downloading voice model from URL:", secureUrl + downloadUrl);
                        const response = await fetch(secureUrl + downloadUrl);
                        if (!response.ok) {
                            throw new Error(`Failed to fetch: ${response.status} ${response.statusText}`);
                        }
                        data = await response.json();
                    }

                    // Handle single voice or array of voices
                    const voices = Array.isArray(data) ? data : [data];
                    const { voiceFilters } = get();

                    // Process each voice
                    for (const voice of voices) {
                        // Validate required fields
                        const missingFields = requiredFields.filter(field =>
                            voice[field] === undefined || voice[field] === null
                        );

                        if (missingFields.length > 0) {
                            throw new Error(`Invalid voice data. Missing fields: ${missingFields.join(", ")}`);
                        }

                        // Store voice with download source
                        voiceFilters[voice.id] = {
                            ...voice,
                            downloadUrl: url
                        };
                    }

                    // Save and update UI
                    set({ voiceFilters });

                } catch (error) {
                    ErrorModal.open({
                        message: error instanceof Error ? error.message : "Failed to process voice pack"
                    });
                }
            },
            updateVoicesList: async () => {
                const voiceFilterState = {
                    "nativeVoiceFilterModuleState": "uninitialized",
                    "models": {} as Record<string, any>,
                    "modelState": {} as Record<string, any>,
                    "voiceFilters": {} as Record<string, any>,
                    "sortedVoiceFilters": [] as string[],
                    "catalogUpdateTime": 0,
                    "limitedTimeVoices": [] as string[]
                };

                let i = 0;
                if (voices)
                    for (const [, val] of Object.entries(voices) as [string, IVoiceFilter][]) {
                        if (!Object.values(voiceFilterState.voiceFilters).find(x => x.name === val.name))
                            voiceFilterState.voiceFilters[++i] = { ...val, id: i, available: true, temporarilyAvailable: false };
                    }

                const { voiceFilters } = get();
                Object.values(voiceFilters).forEach(voice => {
                    voiceFilterState.voiceFilters[++i] = { ...voice, id: i, temporarilyAvailable: false, previewSoundURLs: voice.available ? voice.previewSoundURLs : [] };
                });

                voiceFilterState.sortedVoiceFilters = Object.keys(voiceFilterState.voiceFilters);
                console.log(voiceFilterState);

                // Update store methods using voiceFilterState
                VoiceFilterStore.getVoiceFilters = () => voiceFilterState.voiceFilters;
                VoiceFilterStore.getVoiceFilter = id => voiceFilterState.voiceFilters[id];
                VoiceFilterStore.getVoiceFilterModels = () => voiceFilterState.models;
                VoiceFilterStore.getModelState = id => voiceFilterState.modelState[id];
                VoiceFilterStore.getSortedVoiceFilters = () => voiceFilterState.sortedVoiceFilters.map(e => voiceFilterState.voiceFilters[e]);
                VoiceFilterStore.getCatalogUpdateTime = () => voiceFilterState.catalogUpdateTime;
                VoiceFilterStore.getLimitedTimeVoices = () => voiceFilterState.limitedTimeVoices;
            },
            // createRVCManager: async (options: IRVCProcessorOptions) => {
            //     const Native = VencordNative.pluginHelpers.CustomVoiceFilters as PluginNative<typeof import("./native")>;
            //     const rvcModelManager = await Native.createRVCProcessor(options);
            //     useVoiceFiltersStore.getState().rvcModelManager = rvcModelManager;
            //     return rvcModelManager;
            // },
            // getRVCManager: () => useVoiceFiltersStore.getState().rvcModelManager
        } satisfies CustomVoiceFilterStore),
        {
            name: STORAGE_KEY,
            storage: indexedDBStorageFactory<IVoiceFilterMap>(),
            partialize: ({ voiceFilters }) => ({ voiceFilters }),
        }
    )
));


// Interfaces
export interface IVoiceFilter {
    name: string;
    author: string;
    onnxFileUrl: string;
    iconURL: string;
    id: string;
    styleKey: string;
    available: boolean;
    temporarilyAvailable: boolean;

    custom?: boolean;
    splashGradient?: string;
    baseColor?: string;
    previewSoundURLs?: string[];
    downloadUrl?: string;
}

export type IVoiceFilterMap = Record<string, IVoiceFilter>;

// Required fields for validation
export const requiredFields = [
    "name",
    "author",
    "onnxFileUrl",
    "iconURL",
    "id",
    "styleKey",
    "available",
    "temporarilyAvailable"
] as const;

export const settings = definePluginSettings({
    pitch: {
        type: OptionType.SLIDER,
        markers: Array.from({ length: 25 }, (_, i) => i - 12),
        default: 0,
        description: "Pitch of the voice",
    },
    frequency: {
        type: OptionType.SLIDER,
        markers: Array.from({ length: 13 }, (_, i) => 4000 * i),
        default: 24000,
        description: "Frequency of the voice",
    }
});

export default definePlugin({
    name: "CustomVoiceFilters",
    description: "Custom voice filters for your voice channels.",
    authors: [
        Devs.fox3000foxy,
        Devs.davr1,
    ],
    settings,
    renderChatBarButton: CustomVoiceFilterChatBarIcon,
    async start() {
        console.log("CustomVoiceFilters started");

        VoiceFilterStyles = findByProps("skye");
        VoiceFilterStore = findStore("VoiceFilterStore");
        voices = findAll(filters.byProps("skye")).find(m => m.skye?.name);

        useVoiceFiltersStore.subscribe(store => store.updateVoicesList());

        if (getClient().client === "desktop") {
            const modulePath = await DiscordNative.fileManager.getModulePath();
            const Native = VencordNative.pluginHelpers.CustomVoiceFilters as PluginNative<typeof import("./native")>;
            useVoiceFiltersStore.getState().modulePath = modulePath;

            // const rvcModelManager = await useVoiceFiltersStore.getState().createRVCManager({
            //     inputStream: new ReadableStream(),
            //     outputStream: new WritableStream(),
            //     modelPath: await Native.getModelPath(modulePath, "reyna_simple"),
            //     pitch: 0,
            //     resampleRate: 24000,
            //     bufferSize: 8192
            // });

            // console.log("RVC Model Manager:", rvcModelManager);
        }

    },
    stop() {
        console.log("CustomVoiceFilters stopped");
    },
});

export async function downloadCustomVoiceModel(voiceFilter: IVoiceFilter) {
    const modulePath = await DiscordNative.fileManager.getModulePath();
    const Native = VencordNative.pluginHelpers.CustomVoiceFilters as PluginNative<typeof import("./native")>;
    const { status } = await Native.getModelState(voiceFilter.id, modulePath);
    if (status === "downloaded") {
        return { success: true, voiceFilter, path: modulePath + "/discord_voice_filters/" + voiceFilter.id + ".onnx", response: null };
    } else {
        console.log("Downloading voice model from URL:", voiceFilter.onnxFileUrl);
        const response = await fetch(voiceFilter.onnxFileUrl);
        const buffer = await response.arrayBuffer();
        console.log("Downloading voice model from buffer:", buffer);
        const response2 = await Native.downloadCustomVoiceFilterFromBuffer(modulePath, voiceFilter, buffer);
        return { success: response2.success, voiceFilter, path: response2.path };
    }
}

export function getClient() {
    const Native = VencordNative.pluginHelpers.CustomVoiceFilters as PluginNative<typeof import("./native")>;
    try {
        if (Native !== undefined) {
            return { success: true, client: "desktop" };
        } else {
            return { success: true, client: "web" };
        }
    } catch (error) {
        return { success: false, client: null };
    }
}
>>>>>>> 79c8cc61
<|MERGE_RESOLUTION|>--- conflicted
+++ resolved
@@ -1,4 +1,3 @@
-<<<<<<< HEAD
 /*
  * Vencord, a Discord client mod
  * Copyright (c) 2025 Vendicated and contributors
@@ -374,381 +373,3 @@
         return { success: false, client: null };
     }
 }
-
-=======
-/*
- * Vencord, a Discord client mod
- * Copyright (c) 2025 Vendicated and contributors
- * SPDX-License-Identifier: GPL-3.0-or-later
- */
-
-// Imports
-import "./style.css";
-
-import { DataStore } from "@api/index";
-import { definePluginSettings } from "@api/Settings";
-import { Devs } from "@utils/constants";
-import { proxyLazy } from "@utils/lazy";
-import definePlugin, { OptionType, PluginNative } from "@utils/types";
-import { filters, findAll, findByProps, findStore } from "@webpack";
-import { zustandCreate, zustandPersist } from "@webpack/common";
-
-import ConfirmModal from "./ConfirmModal";
-import ErrorModal from "./ErrorModal";
-import { CustomVoiceFilterChatBarIcon } from "./Icons";
-import RVCModelManager from "./RVCProcessor";
-import { downloadFile } from "./utils";
-export let voices: Record<string, IVoiceFilter> | null = null;
-export let VoiceFilterStyles: any = null; // still 'skye'
-export let VoiceFilterStore: any = null;
-
-// Variables
-export const templateVoicepack = JSON.stringify({
-    "name": "Reyna",
-    "iconURL": "https://cdn.discordapp.com/emojis/1340353599858806785.webp?size=512",
-    "splashGradient": "radial-gradient(circle, #d9a5a2 0%, rgba(0,0,0,0) 100%)",
-    "baseColor": "#d9a5a2",
-    "previewSoundURLs": [
-        "https://cdn.discordapp.com/soundboard-sounds/1340357897451995146"
-    ],
-    "available": true,
-    "styleKey": "",
-    "temporarilyAvailable": false,
-    "id": "724847846897221642-reyna",
-    "author": "724847846897221642",
-    "onnxFileUrl": "https://fox3000foxy.com/voices_models/reyna_simple.onnx"
-} satisfies IVoiceFilter, null, 2);
-
-const STORAGE_KEY = "vencordVoiceFilters";
-
-function indexedDBStorageFactory<T>() {
-    return {
-        async getItem(name: string): Promise<T | null> {
-            return (await DataStore.get(name)) ?? null;
-        },
-        async setItem(name: string, value: T): Promise<void> {
-            await DataStore.set(name, value);
-        },
-        async removeItem(name: string): Promise<void> {
-            await DataStore.del(name);
-        },
-    };
-}
-
-export interface CustomVoiceFilterStore {
-    voiceFilters: IVoiceFilterMap;
-    modulePath: string;
-    rvcModelManager: RVCModelManager | null;
-    set: (voiceFilters: IVoiceFilterMap) => void;
-    updateById: (id: string) => void;
-    deleteById: (id: string) => void;
-    deleteAll: () => void;
-    exportVoiceFilters: () => void;
-    exportIndividualVoice: (id: string) => void;
-    importVoiceFilters: () => void;
-    downloadVoicepack: (url: string) => void;
-    updateVoicesList: () => void;
-    // createRVCManager: (options: IRVCProcessorOptions) => Promise<RVCModelManager>;
-    // getRVCManager: () => RVCModelManager | null;
-}
-
-export interface ZustandStore<StoreType> {
-    (): StoreType;
-    getState: () => StoreType;
-    subscribe: (cb: (value: StoreType) => void) => void;
-}
-
-export const useVoiceFiltersStore: ZustandStore<CustomVoiceFilterStore> = proxyLazy(() => zustandCreate()(
-    zustandPersist(
-        (set: any, get: () => CustomVoiceFilterStore) => ({
-            voiceFilters: {},
-            modulePath: "",
-            rvcModelManager: null,
-            set: (voiceFilters: IVoiceFilterMap) => set({ voiceFilters }),
-            updateById: (id: string) => {
-                console.warn("updating voice filter:", id);
-
-                ConfirmModal.open({ message: "Are you sure you want to update this voicepack?" }, state => {
-                    if (state === "accept") {
-                        console.warn("accepted to update voice filter:", id);
-                        const { downloadUrl } = get().voiceFilters[id];
-                        const hash = downloadUrl?.includes("?") ? "&" : "?";
-                        get().downloadVoicepack(downloadUrl + hash + "v=" + Date.now());
-                    }
-                });
-            },
-            deleteById: (id: string) => {
-                console.warn("deleting voice filter:", id);
-
-                ConfirmModal.open({ message: "Are you sure you want to delete this voicepack?" }, state => {
-                    if (state === "accept") {
-                        console.warn("accepted to delete voice filter:", id);
-                        const { voiceFilters } = get();
-                        delete voiceFilters[id];
-                        set({ voiceFilters });
-                    }
-                });
-            },
-            deleteAll: () => {
-                ConfirmModal.open({ message: "Are you sure you want to delete all voicepacks?" }, state => {
-                    if (state === "accept") {
-                        set({ voiceFilters: {} });
-                        get().updateVoicesList();
-                    }
-                });
-            },
-            exportVoiceFilters: () => {
-                const { voiceFilters } = get();
-                const exportData = JSON.stringify(voiceFilters, null, 2);
-                const exportFileName = findByProps("getCurrentUser").getCurrentUser().username + "_voice_filters_export.json";
-                downloadFile(exportFileName, exportData);
-            },
-            exportIndividualVoice: (id: string) => {
-                const { voiceFilters } = get();
-                const exportData = JSON.stringify(voiceFilters[id], null, 2);
-                const exportFileName = voiceFilters[id].name + "_voice_filter_export.json";
-                downloadFile(exportFileName, exportData);
-            },
-            importVoiceFilters: () => {
-                const fileInput = document.createElement("input");
-                fileInput.type = "file";
-                fileInput.accept = ".json";
-                fileInput.onchange = e => {
-                    const file = (e.target as HTMLInputElement).files?.[0];
-                    if (!file) return;
-                    const reader = new FileReader();
-                    reader.onload = async e => {
-                        try {
-                            const data = JSON.parse(e.target?.result as string);
-                            set({ voiceFilters: data });
-                        } catch (error) {
-                            ErrorModal.open({ message: "Invalid voice filters file" });
-                        }
-                    };
-                    reader.readAsText(file);
-                };
-                fileInput.click();
-            },
-            downloadVoicepack: async (url: string) => {
-                try {
-                    // Parse input - either URL or JSON string
-                    let data: any;
-                    if (url.startsWith('{"') || url.startsWith("[{")) {
-                        // Input is JSON string
-                        data = JSON.parse(url);
-                    } else {
-                        // Input is URL - ensure HTTPS
-                        const secureUrl = url.replace(/^http:/, "https:");
-                        if (!secureUrl.startsWith("https://")) {
-                            throw new Error("Invalid URL: Must use HTTPS protocol");
-                        }
-                        const date = new Date().getTime();
-                        const downloadUrl = secureUrl.includes("?") ? "&v=" + date : "?v=" + date;
-                        console.log("Downloading voice model from URL:", secureUrl + downloadUrl);
-                        const response = await fetch(secureUrl + downloadUrl);
-                        if (!response.ok) {
-                            throw new Error(`Failed to fetch: ${response.status} ${response.statusText}`);
-                        }
-                        data = await response.json();
-                    }
-
-                    // Handle single voice or array of voices
-                    const voices = Array.isArray(data) ? data : [data];
-                    const { voiceFilters } = get();
-
-                    // Process each voice
-                    for (const voice of voices) {
-                        // Validate required fields
-                        const missingFields = requiredFields.filter(field =>
-                            voice[field] === undefined || voice[field] === null
-                        );
-
-                        if (missingFields.length > 0) {
-                            throw new Error(`Invalid voice data. Missing fields: ${missingFields.join(", ")}`);
-                        }
-
-                        // Store voice with download source
-                        voiceFilters[voice.id] = {
-                            ...voice,
-                            downloadUrl: url
-                        };
-                    }
-
-                    // Save and update UI
-                    set({ voiceFilters });
-
-                } catch (error) {
-                    ErrorModal.open({
-                        message: error instanceof Error ? error.message : "Failed to process voice pack"
-                    });
-                }
-            },
-            updateVoicesList: async () => {
-                const voiceFilterState = {
-                    "nativeVoiceFilterModuleState": "uninitialized",
-                    "models": {} as Record<string, any>,
-                    "modelState": {} as Record<string, any>,
-                    "voiceFilters": {} as Record<string, any>,
-                    "sortedVoiceFilters": [] as string[],
-                    "catalogUpdateTime": 0,
-                    "limitedTimeVoices": [] as string[]
-                };
-
-                let i = 0;
-                if (voices)
-                    for (const [, val] of Object.entries(voices) as [string, IVoiceFilter][]) {
-                        if (!Object.values(voiceFilterState.voiceFilters).find(x => x.name === val.name))
-                            voiceFilterState.voiceFilters[++i] = { ...val, id: i, available: true, temporarilyAvailable: false };
-                    }
-
-                const { voiceFilters } = get();
-                Object.values(voiceFilters).forEach(voice => {
-                    voiceFilterState.voiceFilters[++i] = { ...voice, id: i, temporarilyAvailable: false, previewSoundURLs: voice.available ? voice.previewSoundURLs : [] };
-                });
-
-                voiceFilterState.sortedVoiceFilters = Object.keys(voiceFilterState.voiceFilters);
-                console.log(voiceFilterState);
-
-                // Update store methods using voiceFilterState
-                VoiceFilterStore.getVoiceFilters = () => voiceFilterState.voiceFilters;
-                VoiceFilterStore.getVoiceFilter = id => voiceFilterState.voiceFilters[id];
-                VoiceFilterStore.getVoiceFilterModels = () => voiceFilterState.models;
-                VoiceFilterStore.getModelState = id => voiceFilterState.modelState[id];
-                VoiceFilterStore.getSortedVoiceFilters = () => voiceFilterState.sortedVoiceFilters.map(e => voiceFilterState.voiceFilters[e]);
-                VoiceFilterStore.getCatalogUpdateTime = () => voiceFilterState.catalogUpdateTime;
-                VoiceFilterStore.getLimitedTimeVoices = () => voiceFilterState.limitedTimeVoices;
-            },
-            // createRVCManager: async (options: IRVCProcessorOptions) => {
-            //     const Native = VencordNative.pluginHelpers.CustomVoiceFilters as PluginNative<typeof import("./native")>;
-            //     const rvcModelManager = await Native.createRVCProcessor(options);
-            //     useVoiceFiltersStore.getState().rvcModelManager = rvcModelManager;
-            //     return rvcModelManager;
-            // },
-            // getRVCManager: () => useVoiceFiltersStore.getState().rvcModelManager
-        } satisfies CustomVoiceFilterStore),
-        {
-            name: STORAGE_KEY,
-            storage: indexedDBStorageFactory<IVoiceFilterMap>(),
-            partialize: ({ voiceFilters }) => ({ voiceFilters }),
-        }
-    )
-));
-
-
-// Interfaces
-export interface IVoiceFilter {
-    name: string;
-    author: string;
-    onnxFileUrl: string;
-    iconURL: string;
-    id: string;
-    styleKey: string;
-    available: boolean;
-    temporarilyAvailable: boolean;
-
-    custom?: boolean;
-    splashGradient?: string;
-    baseColor?: string;
-    previewSoundURLs?: string[];
-    downloadUrl?: string;
-}
-
-export type IVoiceFilterMap = Record<string, IVoiceFilter>;
-
-// Required fields for validation
-export const requiredFields = [
-    "name",
-    "author",
-    "onnxFileUrl",
-    "iconURL",
-    "id",
-    "styleKey",
-    "available",
-    "temporarilyAvailable"
-] as const;
-
-export const settings = definePluginSettings({
-    pitch: {
-        type: OptionType.SLIDER,
-        markers: Array.from({ length: 25 }, (_, i) => i - 12),
-        default: 0,
-        description: "Pitch of the voice",
-    },
-    frequency: {
-        type: OptionType.SLIDER,
-        markers: Array.from({ length: 13 }, (_, i) => 4000 * i),
-        default: 24000,
-        description: "Frequency of the voice",
-    }
-});
-
-export default definePlugin({
-    name: "CustomVoiceFilters",
-    description: "Custom voice filters for your voice channels.",
-    authors: [
-        Devs.fox3000foxy,
-        Devs.davr1,
-    ],
-    settings,
-    renderChatBarButton: CustomVoiceFilterChatBarIcon,
-    async start() {
-        console.log("CustomVoiceFilters started");
-
-        VoiceFilterStyles = findByProps("skye");
-        VoiceFilterStore = findStore("VoiceFilterStore");
-        voices = findAll(filters.byProps("skye")).find(m => m.skye?.name);
-
-        useVoiceFiltersStore.subscribe(store => store.updateVoicesList());
-
-        if (getClient().client === "desktop") {
-            const modulePath = await DiscordNative.fileManager.getModulePath();
-            const Native = VencordNative.pluginHelpers.CustomVoiceFilters as PluginNative<typeof import("./native")>;
-            useVoiceFiltersStore.getState().modulePath = modulePath;
-
-            // const rvcModelManager = await useVoiceFiltersStore.getState().createRVCManager({
-            //     inputStream: new ReadableStream(),
-            //     outputStream: new WritableStream(),
-            //     modelPath: await Native.getModelPath(modulePath, "reyna_simple"),
-            //     pitch: 0,
-            //     resampleRate: 24000,
-            //     bufferSize: 8192
-            // });
-
-            // console.log("RVC Model Manager:", rvcModelManager);
-        }
-
-    },
-    stop() {
-        console.log("CustomVoiceFilters stopped");
-    },
-});
-
-export async function downloadCustomVoiceModel(voiceFilter: IVoiceFilter) {
-    const modulePath = await DiscordNative.fileManager.getModulePath();
-    const Native = VencordNative.pluginHelpers.CustomVoiceFilters as PluginNative<typeof import("./native")>;
-    const { status } = await Native.getModelState(voiceFilter.id, modulePath);
-    if (status === "downloaded") {
-        return { success: true, voiceFilter, path: modulePath + "/discord_voice_filters/" + voiceFilter.id + ".onnx", response: null };
-    } else {
-        console.log("Downloading voice model from URL:", voiceFilter.onnxFileUrl);
-        const response = await fetch(voiceFilter.onnxFileUrl);
-        const buffer = await response.arrayBuffer();
-        console.log("Downloading voice model from buffer:", buffer);
-        const response2 = await Native.downloadCustomVoiceFilterFromBuffer(modulePath, voiceFilter, buffer);
-        return { success: response2.success, voiceFilter, path: response2.path };
-    }
-}
-
-export function getClient() {
-    const Native = VencordNative.pluginHelpers.CustomVoiceFilters as PluginNative<typeof import("./native")>;
-    try {
-        if (Native !== undefined) {
-            return { success: true, client: "desktop" };
-        } else {
-            return { success: true, client: "web" };
-        }
-    } catch (error) {
-        return { success: false, client: null };
-    }
-}
->>>>>>> 79c8cc61
